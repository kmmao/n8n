--- conflicted
+++ resolved
@@ -29,17 +29,11 @@
 		moveWorkflow (e: MouseEvent) {
 			const offsetPosition = this.$store.getters.getNodeViewOffsetPosition;
 
-<<<<<<< HEAD
-			const nodeViewOffsetPositionX = offsetPosition[0] + (e.pageX - this.moveLastPosition[0]);
-			const nodeViewOffsetPositionY = offsetPosition[1] + (e.pageY - this.moveLastPosition[1]);
-			this.$store.commit('setNodeViewOffsetPosition', {newOffset: [nodeViewOffsetPositionX, nodeViewOffsetPositionY], setStateDirty: true});
-=======
 			const position = this.getMousePosition(e);
 
 			const nodeViewOffsetPositionX = offsetPosition[0] + (position.x - this.moveLastPosition[0]);
 			const nodeViewOffsetPositionY = offsetPosition[1] + (position.y - this.moveLastPosition[1]);
-			this.$store.commit('setNodeViewOffsetPosition', [nodeViewOffsetPositionX, nodeViewOffsetPositionY]);
->>>>>>> c8e85b5d
+			this.$store.commit('setNodeViewOffsetPosition', {newOffset: [nodeViewOffsetPositionX, nodeViewOffsetPositionY], setStateDirty: true});
 
 			// Update the last position
 			this.moveLastPosition[0] = position.x;
@@ -105,15 +99,9 @@
 		wheelMoveWorkflow (e: WheelEvent) {
 			const normalized = normalizeWheel(e);
 			const offsetPosition = this.$store.getters.getNodeViewOffsetPosition;
-<<<<<<< HEAD
-			const nodeViewOffsetPositionX = offsetPosition[0] - e.deltaX;
-			const nodeViewOffsetPositionY = offsetPosition[1] - e.deltaY;
-			this.$store.commit('setNodeViewOffsetPosition', {newOffset: [nodeViewOffsetPositionX, nodeViewOffsetPositionY], setStateDirty: true});
-=======
 			const nodeViewOffsetPositionX = offsetPosition[0] - normalized.pixelX;
 			const nodeViewOffsetPositionY = offsetPosition[1] - normalized.pixelY;
-			this.$store.commit('setNodeViewOffsetPosition', [nodeViewOffsetPositionX, nodeViewOffsetPositionY]);
->>>>>>> c8e85b5d
+			this.$store.commit('setNodeViewOffsetPosition', {newOffset: [nodeViewOffsetPositionX, nodeViewOffsetPositionY], setStateDirty: true});
 		},
 	},
 });