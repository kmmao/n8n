--- conflicted
+++ resolved
@@ -58,17 +58,10 @@
         "change-case": "^4.1.1",
         "copyfiles": "^2.1.1",
         "inquirer": "^7.0.0",
-<<<<<<< HEAD
         "n8n-core": "^0.31.0",
         "n8n-workflow": "^0.28.0",
-        "replace-in-file": "^4.1.0",
-        "request": "^2.88.0",
-=======
-        "n8n-core": "^0.21.0",
-        "n8n-workflow": "^0.20.0",
         "replace-in-file": "^6.0.0",
         "request": "^2.88.2",
->>>>>>> f9828542
         "tmp-promise": "^2.0.2",
         "typescript": "~3.7.4"
     }
